--- conflicted
+++ resolved
@@ -10,15 +10,8 @@
       # doc: A new +Document+ that is going to be persisted.
       #
       # Returns: +Document+.
-<<<<<<< HEAD
-      def self.execute(doc, validate = true)
-        doc.run_callbacks(:create) { Save.execute(doc, validate) }
-=======
       def self.execute(doc, validate = true, safe = false)
-        doc.run_callbacks :before_create
-        Save.execute(doc, validate, safe)
-        doc.run_callbacks :after_create
->>>>>>> cd7cd5c6
+        doc.run_callbacks(:create) { Save.execute(doc, validate, safe) }
         return doc
       end
     end
