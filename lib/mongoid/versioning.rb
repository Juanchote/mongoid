# encoding: utf-8
module Mongoid #:nodoc:

  # Include this module to get automatic versioning of root level documents.
  # This will add a version field to the +Document+ and a has_many association
  # with all the versions contained in it.
  module Versioning
    extend ActiveSupport::Concern

    included do
      field :version, :type => Integer, :default => 1
      embeds_many :versions, :class_name => self.name
      set_callback :save, :before, :revise

      delegate :version_max, :to => "self.class"
    end

    module ClassMethods #:nodoc:
      attr_accessor :version_max
<<<<<<< HEAD
      
      # the number of max_version should >= 0
=======

      # Sets the maximum number of versions to store.
      #
      # @example Set the maximum.
      #   Person.max_versions(5)
      #
      # @param [ Integer ] number The maximum number to store.
      #
      # @return [ Integer ] The max number of versions.
>>>>>>> 324b01e0
      def max_versions(number)
        self.version_max = number.to_i
      end
    end

    # Create a new version of the +Document+. This will load the previous
    # document from the database and set it as the next version before saving
    # the current document. It then increments the version number. If a #max_versions
    # limit is set in the model and it's exceeded, the oldest version gets discarded.
    #
    # @example Revise the document.
    #   person.revise
    def revise
      last_version = self.class.first(:conditions => { :_id => id, :version => version })
      if last_version
<<<<<<< HEAD
        old_versions = ( @attributes['versions'].duplicable? ? @attributes['versions'].dup : nil )
        self.versions << last_version.clone
        if self.class.version_max.present? && ( self.class.version_max >= 0 ) && ( self.versions.length > self.class.version_max )
          self.versions.shift
          @attributes['versions'].shift
        end
        self.version = (version || 1 ) + 1
        @modifications["versions"] = [ old_versions, @attributes['versions'] ] if @modifications
=======
        versions.target << last_version.clone
        versions.shift if version_max.present? && versions.length > version_max
        self.version = (version || 1 ) + 1
        @modifications["versions"] = [ nil, versions.to_hash ] if @modifications
>>>>>>> 324b01e0
      end
    end
  end
end<|MERGE_RESOLUTION|>--- conflicted
+++ resolved
@@ -17,10 +17,6 @@
 
     module ClassMethods #:nodoc:
       attr_accessor :version_max
-<<<<<<< HEAD
-      
-      # the number of max_version should >= 0
-=======
 
       # Sets the maximum number of versions to store.
       #
@@ -30,7 +26,6 @@
       # @param [ Integer ] number The maximum number to store.
       #
       # @return [ Integer ] The max number of versions.
->>>>>>> 324b01e0
       def max_versions(number)
         self.version_max = number.to_i
       end
@@ -46,21 +41,10 @@
     def revise
       last_version = self.class.first(:conditions => { :_id => id, :version => version })
       if last_version
-<<<<<<< HEAD
-        old_versions = ( @attributes['versions'].duplicable? ? @attributes['versions'].dup : nil )
-        self.versions << last_version.clone
-        if self.class.version_max.present? && ( self.class.version_max >= 0 ) && ( self.versions.length > self.class.version_max )
-          self.versions.shift
-          @attributes['versions'].shift
-        end
-        self.version = (version || 1 ) + 1
-        @modifications["versions"] = [ old_versions, @attributes['versions'] ] if @modifications
-=======
         versions.target << last_version.clone
         versions.shift if version_max.present? && versions.length > version_max
         self.version = (version || 1 ) + 1
         @modifications["versions"] = [ nil, versions.to_hash ] if @modifications
->>>>>>> 324b01e0
       end
     end
   end
