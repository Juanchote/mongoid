# Generated by jeweler
# DO NOT EDIT THIS FILE DIRECTLY
# Instead, edit Jeweler::Tasks in Rakefile, and run the gemspec command
# -*- encoding: utf-8 -*-

Gem::Specification.new do |s|
  s.name = %q{mongoid}
<<<<<<< HEAD
  s.version = "2.0.0.pre"
=======
  s.version = "1.2.4"
>>>>>>> cc154f9c

  s.required_rubygems_version = Gem::Requirement.new("> 1.3.1") if s.respond_to? :required_rubygems_version=
  s.authors = ["Durran Jordan"]
  s.date = %q{2010-02-09}
  s.email = %q{durran@gmail.com}
  s.extra_rdoc_files = [
    "README.rdoc"
  ]
  s.files = [
    ".gitignore",
     ".watchr",
     "HISTORY",
     "MIT_LICENSE",
     "README.rdoc",
     "Rakefile",
     "VERSION",
     "caliper.yml",
     "lib/mongoid.rb",
     "lib/mongoid/associations.rb",
     "lib/mongoid/associations/belongs_to.rb",
     "lib/mongoid/associations/belongs_to_related.rb",
     "lib/mongoid/associations/has_many.rb",
     "lib/mongoid/associations/has_many_related.rb",
     "lib/mongoid/associations/has_one.rb",
     "lib/mongoid/associations/has_one_related.rb",
     "lib/mongoid/associations/options.rb",
     "lib/mongoid/associations/proxy.rb",
     "lib/mongoid/attributes.rb",
     "lib/mongoid/callbacks.rb",
     "lib/mongoid/collection.rb",
     "lib/mongoid/collections/cyclic_iterator.rb",
     "lib/mongoid/collections/master.rb",
     "lib/mongoid/collections/mimic.rb",
     "lib/mongoid/collections/operations.rb",
     "lib/mongoid/collections/slaves.rb",
     "lib/mongoid/commands.rb",
     "lib/mongoid/commands/create.rb",
     "lib/mongoid/commands/delete.rb",
     "lib/mongoid/commands/delete_all.rb",
     "lib/mongoid/commands/deletion.rb",
     "lib/mongoid/commands/destroy.rb",
     "lib/mongoid/commands/destroy_all.rb",
     "lib/mongoid/commands/save.rb",
     "lib/mongoid/components.rb",
     "lib/mongoid/config.rb",
     "lib/mongoid/contexts.rb",
     "lib/mongoid/contexts/enumerable.rb",
     "lib/mongoid/contexts/mongo.rb",
     "lib/mongoid/contexts/paging.rb",
     "lib/mongoid/criteria.rb",
     "lib/mongoid/criterion/complex.rb",
     "lib/mongoid/criterion/exclusion.rb",
     "lib/mongoid/criterion/inclusion.rb",
     "lib/mongoid/criterion/optional.rb",
     "lib/mongoid/cursor.rb",
     "lib/mongoid/document.rb",
     "lib/mongoid/errors.rb",
     "lib/mongoid/extensions.rb",
     "lib/mongoid/extensions/array/accessors.rb",
     "lib/mongoid/extensions/array/aliasing.rb",
     "lib/mongoid/extensions/array/assimilation.rb",
     "lib/mongoid/extensions/array/conversions.rb",
     "lib/mongoid/extensions/array/parentization.rb",
     "lib/mongoid/extensions/boolean/conversions.rb",
     "lib/mongoid/extensions/date/conversions.rb",
     "lib/mongoid/extensions/datetime/conversions.rb",
     "lib/mongoid/extensions/float/conversions.rb",
     "lib/mongoid/extensions/hash/accessors.rb",
     "lib/mongoid/extensions/hash/assimilation.rb",
     "lib/mongoid/extensions/hash/conversions.rb",
     "lib/mongoid/extensions/hash/criteria_helpers.rb",
     "lib/mongoid/extensions/hash/scoping.rb",
     "lib/mongoid/extensions/integer/conversions.rb",
     "lib/mongoid/extensions/nil/assimilation.rb",
     "lib/mongoid/extensions/object/conversions.rb",
     "lib/mongoid/extensions/proc/scoping.rb",
     "lib/mongoid/extensions/string/conversions.rb",
     "lib/mongoid/extensions/string/inflections.rb",
     "lib/mongoid/extensions/symbol/inflections.rb",
     "lib/mongoid/extensions/time/conversions.rb",
     "lib/mongoid/factory.rb",
     "lib/mongoid/field.rb",
     "lib/mongoid/fields.rb",
     "lib/mongoid/finders.rb",
     "lib/mongoid/identity.rb",
     "lib/mongoid/indexes.rb",
     "lib/mongoid/matchers.rb",
     "lib/mongoid/matchers/all.rb",
     "lib/mongoid/matchers/default.rb",
     "lib/mongoid/matchers/exists.rb",
     "lib/mongoid/matchers/gt.rb",
     "lib/mongoid/matchers/gte.rb",
     "lib/mongoid/matchers/in.rb",
     "lib/mongoid/matchers/lt.rb",
     "lib/mongoid/matchers/lte.rb",
     "lib/mongoid/matchers/ne.rb",
     "lib/mongoid/matchers/nin.rb",
     "lib/mongoid/matchers/size.rb",
     "lib/mongoid/memoization.rb",
     "lib/mongoid/named_scope.rb",
     "lib/mongoid/scope.rb",
     "lib/mongoid/timestamps.rb",
     "lib/mongoid/validations.rb",
     "lib/mongoid/validations/associated.rb",
     "lib/mongoid/validations/uniqueness.rb",
     "lib/mongoid/versioning.rb",
     "mongoid.gemspec",
     "perf/benchmark.rb",
     "spec/integration/mongoid/associations_spec.rb",
     "spec/integration/mongoid/attributes_spec.rb",
     "spec/integration/mongoid/commands_spec.rb",
     "spec/integration/mongoid/contexts/enumerable_spec.rb",
     "spec/integration/mongoid/criteria_spec.rb",
     "spec/integration/mongoid/document_spec.rb",
     "spec/integration/mongoid/extensions_spec.rb",
     "spec/integration/mongoid/finders_spec.rb",
     "spec/integration/mongoid/inheritance_spec.rb",
     "spec/integration/mongoid/named_scope_spec.rb",
     "spec/models/address.rb",
     "spec/models/animal.rb",
     "spec/models/comment.rb",
     "spec/models/country_code.rb",
     "spec/models/employer.rb",
     "spec/models/game.rb",
     "spec/models/inheritance.rb",
     "spec/models/location.rb",
     "spec/models/mixed_drink.rb",
     "spec/models/name.rb",
     "spec/models/namespacing.rb",
     "spec/models/patient.rb",
     "spec/models/person.rb",
     "spec/models/pet.rb",
     "spec/models/pet_owner.rb",
     "spec/models/phone.rb",
     "spec/models/post.rb",
     "spec/models/translation.rb",
     "spec/models/vet_visit.rb",
     "spec/spec.opts",
     "spec/spec_helper.rb",
     "spec/unit/mongoid/associations/belongs_to_related_spec.rb",
     "spec/unit/mongoid/associations/belongs_to_spec.rb",
     "spec/unit/mongoid/associations/has_many_related_spec.rb",
     "spec/unit/mongoid/associations/has_many_spec.rb",
     "spec/unit/mongoid/associations/has_one_related_spec.rb",
     "spec/unit/mongoid/associations/has_one_spec.rb",
     "spec/unit/mongoid/associations/options_spec.rb",
     "spec/unit/mongoid/associations_spec.rb",
     "spec/unit/mongoid/attributes_spec.rb",
     "spec/unit/mongoid/callbacks_spec.rb",
     "spec/unit/mongoid/collection_spec.rb",
     "spec/unit/mongoid/collections/cyclic_iterator_spec.rb",
     "spec/unit/mongoid/collections/master_spec.rb",
     "spec/unit/mongoid/collections/mimic_spec.rb",
     "spec/unit/mongoid/collections/slaves_spec.rb",
     "spec/unit/mongoid/commands/create_spec.rb",
     "spec/unit/mongoid/commands/delete_all_spec.rb",
     "spec/unit/mongoid/commands/delete_spec.rb",
     "spec/unit/mongoid/commands/destroy_all_spec.rb",
     "spec/unit/mongoid/commands/destroy_spec.rb",
     "spec/unit/mongoid/commands/save_spec.rb",
     "spec/unit/mongoid/commands_spec.rb",
     "spec/unit/mongoid/config_spec.rb",
     "spec/unit/mongoid/contexts/enumerable_spec.rb",
     "spec/unit/mongoid/contexts/mongo_spec.rb",
     "spec/unit/mongoid/criteria_spec.rb",
     "spec/unit/mongoid/criterion/complex_spec.rb",
     "spec/unit/mongoid/criterion/exclusion_spec.rb",
     "spec/unit/mongoid/criterion/inclusion_spec.rb",
     "spec/unit/mongoid/criterion/optional_spec.rb",
     "spec/unit/mongoid/cursor_spec.rb",
     "spec/unit/mongoid/document_spec.rb",
     "spec/unit/mongoid/errors_spec.rb",
     "spec/unit/mongoid/extensions/array/accessors_spec.rb",
     "spec/unit/mongoid/extensions/array/assimilation_spec.rb",
     "spec/unit/mongoid/extensions/array/conversions_spec.rb",
     "spec/unit/mongoid/extensions/array/parentization_spec.rb",
     "spec/unit/mongoid/extensions/boolean/conversions_spec.rb",
     "spec/unit/mongoid/extensions/date/conversions_spec.rb",
     "spec/unit/mongoid/extensions/datetime/conversions_spec.rb",
     "spec/unit/mongoid/extensions/float/conversions_spec.rb",
     "spec/unit/mongoid/extensions/hash/accessors_spec.rb",
     "spec/unit/mongoid/extensions/hash/assimilation_spec.rb",
     "spec/unit/mongoid/extensions/hash/conversions_spec.rb",
     "spec/unit/mongoid/extensions/hash/criteria_helpers_spec.rb",
     "spec/unit/mongoid/extensions/hash/scoping_spec.rb",
     "spec/unit/mongoid/extensions/integer/conversions_spec.rb",
     "spec/unit/mongoid/extensions/nil/assimilation_spec.rb",
     "spec/unit/mongoid/extensions/object/conversions_spec.rb",
     "spec/unit/mongoid/extensions/proc/scoping_spec.rb",
     "spec/unit/mongoid/extensions/string/conversions_spec.rb",
     "spec/unit/mongoid/extensions/string/inflections_spec.rb",
     "spec/unit/mongoid/extensions/symbol/inflections_spec.rb",
     "spec/unit/mongoid/extensions/time/conversions_spec.rb",
     "spec/unit/mongoid/factory_spec.rb",
     "spec/unit/mongoid/field_spec.rb",
     "spec/unit/mongoid/fields_spec.rb",
     "spec/unit/mongoid/finders_spec.rb",
     "spec/unit/mongoid/identity_spec.rb",
     "spec/unit/mongoid/indexes_spec.rb",
     "spec/unit/mongoid/matchers/all_spec.rb",
     "spec/unit/mongoid/matchers/default_spec.rb",
     "spec/unit/mongoid/matchers/exists_spec.rb",
     "spec/unit/mongoid/matchers/gt_spec.rb",
     "spec/unit/mongoid/matchers/gte_spec.rb",
     "spec/unit/mongoid/matchers/in_spec.rb",
     "spec/unit/mongoid/matchers/lt_spec.rb",
     "spec/unit/mongoid/matchers/lte_spec.rb",
     "spec/unit/mongoid/matchers/ne_spec.rb",
     "spec/unit/mongoid/matchers/nin_spec.rb",
     "spec/unit/mongoid/matchers/size_spec.rb",
     "spec/unit/mongoid/matchers_spec.rb",
     "spec/unit/mongoid/memoization_spec.rb",
     "spec/unit/mongoid/named_scope_spec.rb",
     "spec/unit/mongoid/scope_spec.rb",
     "spec/unit/mongoid/timestamps_spec.rb",
     "spec/unit/mongoid/validations/associated_spec.rb",
     "spec/unit/mongoid/validations/uniqueness_spec.rb",
     "spec/unit/mongoid/validations_spec.rb",
     "spec/unit/mongoid/versioning_spec.rb",
     "spec/unit/mongoid_spec.rb"
  ]
  s.homepage = %q{http://mongoid.org}
  s.rdoc_options = ["--charset=UTF-8"]
  s.require_paths = ["lib"]
  s.rubygems_version = %q{1.3.5}
  s.summary = %q{ODM framework for MongoDB}
  s.test_files = [
    "spec/integration/mongoid/associations_spec.rb",
     "spec/integration/mongoid/attributes_spec.rb",
     "spec/integration/mongoid/commands_spec.rb",
     "spec/integration/mongoid/contexts/enumerable_spec.rb",
     "spec/integration/mongoid/criteria_spec.rb",
     "spec/integration/mongoid/document_spec.rb",
     "spec/integration/mongoid/extensions_spec.rb",
     "spec/integration/mongoid/finders_spec.rb",
     "spec/integration/mongoid/inheritance_spec.rb",
     "spec/integration/mongoid/named_scope_spec.rb",
     "spec/models/address.rb",
     "spec/models/animal.rb",
     "spec/models/comment.rb",
     "spec/models/country_code.rb",
     "spec/models/employer.rb",
     "spec/models/game.rb",
     "spec/models/inheritance.rb",
     "spec/models/location.rb",
     "spec/models/mixed_drink.rb",
     "spec/models/name.rb",
     "spec/models/namespacing.rb",
     "spec/models/patient.rb",
     "spec/models/person.rb",
     "spec/models/pet.rb",
     "spec/models/pet_owner.rb",
     "spec/models/phone.rb",
     "spec/models/post.rb",
     "spec/models/translation.rb",
     "spec/models/vet_visit.rb",
     "spec/spec_helper.rb",
     "spec/unit/mongoid/associations/belongs_to_related_spec.rb",
     "spec/unit/mongoid/associations/belongs_to_spec.rb",
     "spec/unit/mongoid/associations/has_many_related_spec.rb",
     "spec/unit/mongoid/associations/has_many_spec.rb",
     "spec/unit/mongoid/associations/has_one_related_spec.rb",
     "spec/unit/mongoid/associations/has_one_spec.rb",
     "spec/unit/mongoid/associations/options_spec.rb",
     "spec/unit/mongoid/associations_spec.rb",
     "spec/unit/mongoid/attributes_spec.rb",
     "spec/unit/mongoid/callbacks_spec.rb",
     "spec/unit/mongoid/collection_spec.rb",
     "spec/unit/mongoid/collections/cyclic_iterator_spec.rb",
     "spec/unit/mongoid/collections/master_spec.rb",
     "spec/unit/mongoid/collections/mimic_spec.rb",
     "spec/unit/mongoid/collections/slaves_spec.rb",
     "spec/unit/mongoid/commands/create_spec.rb",
     "spec/unit/mongoid/commands/delete_all_spec.rb",
     "spec/unit/mongoid/commands/delete_spec.rb",
     "spec/unit/mongoid/commands/destroy_all_spec.rb",
     "spec/unit/mongoid/commands/destroy_spec.rb",
     "spec/unit/mongoid/commands/save_spec.rb",
     "spec/unit/mongoid/commands_spec.rb",
     "spec/unit/mongoid/config_spec.rb",
     "spec/unit/mongoid/contexts/enumerable_spec.rb",
     "spec/unit/mongoid/contexts/mongo_spec.rb",
     "spec/unit/mongoid/criteria_spec.rb",
     "spec/unit/mongoid/criterion/complex_spec.rb",
     "spec/unit/mongoid/criterion/exclusion_spec.rb",
     "spec/unit/mongoid/criterion/inclusion_spec.rb",
     "spec/unit/mongoid/criterion/optional_spec.rb",
     "spec/unit/mongoid/cursor_spec.rb",
     "spec/unit/mongoid/document_spec.rb",
     "spec/unit/mongoid/errors_spec.rb",
     "spec/unit/mongoid/extensions/array/accessors_spec.rb",
     "spec/unit/mongoid/extensions/array/assimilation_spec.rb",
     "spec/unit/mongoid/extensions/array/conversions_spec.rb",
     "spec/unit/mongoid/extensions/array/parentization_spec.rb",
     "spec/unit/mongoid/extensions/boolean/conversions_spec.rb",
     "spec/unit/mongoid/extensions/date/conversions_spec.rb",
     "spec/unit/mongoid/extensions/datetime/conversions_spec.rb",
     "spec/unit/mongoid/extensions/float/conversions_spec.rb",
     "spec/unit/mongoid/extensions/hash/accessors_spec.rb",
     "spec/unit/mongoid/extensions/hash/assimilation_spec.rb",
     "spec/unit/mongoid/extensions/hash/conversions_spec.rb",
     "spec/unit/mongoid/extensions/hash/criteria_helpers_spec.rb",
     "spec/unit/mongoid/extensions/hash/scoping_spec.rb",
     "spec/unit/mongoid/extensions/integer/conversions_spec.rb",
     "spec/unit/mongoid/extensions/nil/assimilation_spec.rb",
     "spec/unit/mongoid/extensions/object/conversions_spec.rb",
     "spec/unit/mongoid/extensions/proc/scoping_spec.rb",
     "spec/unit/mongoid/extensions/string/conversions_spec.rb",
     "spec/unit/mongoid/extensions/string/inflections_spec.rb",
     "spec/unit/mongoid/extensions/symbol/inflections_spec.rb",
     "spec/unit/mongoid/extensions/time/conversions_spec.rb",
     "spec/unit/mongoid/factory_spec.rb",
     "spec/unit/mongoid/field_spec.rb",
     "spec/unit/mongoid/fields_spec.rb",
     "spec/unit/mongoid/finders_spec.rb",
     "spec/unit/mongoid/identity_spec.rb",
     "spec/unit/mongoid/indexes_spec.rb",
     "spec/unit/mongoid/matchers/all_spec.rb",
     "spec/unit/mongoid/matchers/default_spec.rb",
     "spec/unit/mongoid/matchers/exists_spec.rb",
     "spec/unit/mongoid/matchers/gt_spec.rb",
     "spec/unit/mongoid/matchers/gte_spec.rb",
     "spec/unit/mongoid/matchers/in_spec.rb",
     "spec/unit/mongoid/matchers/lt_spec.rb",
     "spec/unit/mongoid/matchers/lte_spec.rb",
     "spec/unit/mongoid/matchers/ne_spec.rb",
     "spec/unit/mongoid/matchers/nin_spec.rb",
     "spec/unit/mongoid/matchers/size_spec.rb",
     "spec/unit/mongoid/matchers_spec.rb",
     "spec/unit/mongoid/memoization_spec.rb",
     "spec/unit/mongoid/named_scope_spec.rb",
     "spec/unit/mongoid/scope_spec.rb",
     "spec/unit/mongoid/timestamps_spec.rb",
     "spec/unit/mongoid/validations/associated_spec.rb",
     "spec/unit/mongoid/validations/uniqueness_spec.rb",
     "spec/unit/mongoid/validations_spec.rb",
     "spec/unit/mongoid/versioning_spec.rb",
     "spec/unit/mongoid_spec.rb"
  ]

  if s.respond_to? :specification_version then
    current_version = Gem::Specification::CURRENT_SPECIFICATION_VERSION
    s.specification_version = 3

    if Gem::Version.new(Gem::RubyGemsVersion) >= Gem::Version.new('1.2.0') then
      s.add_runtime_dependency(%q<activemodel>, [">= 3.0.pre"])
      s.add_runtime_dependency(%q<will_paginate>, [">= 3.0.pre"])
      s.add_runtime_dependency(%q<mongo>, [">= 0.18.2"])
      s.add_development_dependency(%q<rspec>, [">= 1.2.9"])
      s.add_development_dependency(%q<mocha>, [">= 0.9.8"])
    else
      s.add_dependency(%q<activemodel>, [">= 3.0.pre"])
      s.add_dependency(%q<will_paginate>, [">= 3.0.pre"])
      s.add_dependency(%q<mongo>, [">= 0.18.2"])
      s.add_dependency(%q<rspec>, [">= 1.2.9"])
      s.add_dependency(%q<mocha>, [">= 0.9.8"])
    end
  else
    s.add_dependency(%q<activemodel>, [">= 3.0.pre"])
    s.add_dependency(%q<will_paginate>, [">= 3.0.pre"])
    s.add_dependency(%q<mongo>, [">= 0.18.2"])
    s.add_dependency(%q<rspec>, [">= 1.2.9"])
    s.add_dependency(%q<mocha>, [">= 0.9.8"])
  end
end
<|MERGE_RESOLUTION|>--- conflicted
+++ resolved
@@ -5,12 +5,7 @@
 
 Gem::Specification.new do |s|
   s.name = %q{mongoid}
-<<<<<<< HEAD
   s.version = "2.0.0.pre"
-=======
-  s.version = "1.2.4"
->>>>>>> cc154f9c
-
   s.required_rubygems_version = Gem::Requirement.new("> 1.3.1") if s.respond_to? :required_rubygems_version=
   s.authors = ["Durran Jordan"]
   s.date = %q{2010-02-09}
